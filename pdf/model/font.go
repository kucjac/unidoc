/*
 * This file is subject to the terms and conditions defined in
 * file 'LICENSE.md', which is part of this source code package.
 */

package model

import (
	"errors"
	"fmt"
	"sort"
	"strings"

	"github.com/unidoc/unidoc/common"
	"github.com/unidoc/unidoc/pdf/core"
	"github.com/unidoc/unidoc/pdf/internal/cmap"
	"github.com/unidoc/unidoc/pdf/internal/textencoding"
	"github.com/unidoc/unidoc/pdf/model/fonts"
)

// PdfFont represents an underlying font structure which can be of type:
// - Type0
// - Type1
// - TrueType
// etc.
type PdfFont struct {
	context fonts.Font // The underlying font: Type0, Type1, Truetype, etc..
}

<<<<<<< HEAD
=======
// getCharCodeMetrics is a handy function for getting character metrics given a charcode.
func (font PdfFont) getCharCodeMetrics(code uint16) (fonts.CharMetrics, bool) {
	var nometrics fonts.CharMetrics
	switch t := font.context.(type) {
	case *pdfFontSimple:
		if m, ok := t.GetCharMetrics(code); ok {
			return m, ok
		}
	case *pdfFontType0:
		if m, ok := t.GetCharMetrics(code); ok {
			return m, ok
		}
	case *pdfCIDFontType0:
		if m, ok := t.GetCharMetrics(code); ok {
			return m, ok
		}
	case *pdfCIDFontType2:
		if m, ok := t.GetCharMetrics(code); ok {
			return m, ok
		}
	default:
		common.Log.Debug("ERROR: GetCharMetrics Not implemented for font type=%T", font.context)
		return nometrics, false
	}

	if descriptor, err := font.GetFontDescriptor(); err == nil && descriptor != nil {
		return fonts.CharMetrics{Wx: descriptor.missingWidth}, true
	}
	return nometrics, false
}

>>>>>>> f566fe5f
// GetFontDescriptor returns the font descriptor for `font`.
func (font PdfFont) GetFontDescriptor() (*PdfFontDescriptor, error) {
	switch t := font.context.(type) {
	case *pdfFontSimple:
		return t.fontDescriptor, nil
	case *pdfFontType0:
		return t.fontDescriptor, nil
	case *pdfCIDFontType0:
		return t.fontDescriptor, nil
	case *pdfCIDFontType2:
		return t.fontDescriptor, nil
	}
	common.Log.Debug("ERROR: Cannot get font descriptor for font type %T (%s)", font, font)
	return nil, errors.New("font descriptor not found")
}

// String returns a string that describes `font`.
func (font PdfFont) String() string {
	enc := ""
	if font.context.Encoder() != nil {
		enc = font.context.Encoder().String()
	}
	return fmt.Sprintf("FONT{%T %s %s}", font.context, font.baseFields().coreString(), enc)
}

// BaseFont returns the font's "BaseFont" field.
func (font PdfFont) BaseFont() string {
	return font.baseFields().basefont
}

// Subtype returns the font's "Subtype" field.
func (font PdfFont) Subtype() string {
	subtype := font.baseFields().subtype
	if t, ok := font.context.(*pdfFontType0); ok {
		subtype = fmt.Sprintf("%s:%s", subtype, t.DescendantFont.Subtype())
	}
	return subtype
}

// IsCID returns true if the underlying font is CID.
func (font PdfFont) IsCID() bool {
	return font.baseFields().isCIDFont()
}

// FontDescriptor returns font's PdfFontDescriptor. This may be a builtin descriptor for standard 14
// fonts but must be an explicit descriptor for other fonts.
func (font PdfFont) FontDescriptor() *PdfFontDescriptor {
	if font.baseFields().fontDescriptor != nil {
		return font.baseFields().fontDescriptor
	}
	if t, ok := font.context.(*pdfFontSimple); ok {
		return t.std14Descriptor
	}
	common.Log.Error("All fonts have a Descriptor. font=%s", font)
	return nil
}

// ToUnicode returns the name of the font's "ToUnicode" field if there is one, or "" if there isn't.
func (font PdfFont) ToUnicode() string {
	if font.baseFields().toUnicodeCmap == nil {
		return ""
	}
	return font.baseFields().toUnicodeCmap.Name()
}

// DefaultFont returns the default font, which is currently the built in Helvetica.
func DefaultFont() *PdfFont {
	std, _ := loadStandard14Font(Helvetica)
	return &PdfFont{context: &std}
}

// NewStandard14Font returns the standard 14 font named `basefont` as a *PdfFont, or an error if it
// `basefont` is not one of the standard 14 font names.
func NewStandard14Font(basefont Standard14Font) (*PdfFont, error) {
	font, _, err := NewStandard14FontWithEncoding(basefont, nil)
	return font, err
}

// NewStandard14FontMustCompile returns the standard 14 font named `basefont` as a *PdfFont.
// If `basefont` is one of the 14 Standard14Font values defined above then NewStandard14FontMustCompile
// is guaranteed to succeed.
func NewStandard14FontMustCompile(basefont Standard14Font) *PdfFont {
	font, err := NewStandard14Font(basefont)
	if err != nil {
		panic(fmt.Errorf("invalid Standard14Font %#q", basefont))
	}
	return font
}

// NewStandard14FontWithEncoding returns the standard 14 font named `basefont` as a *PdfFont and
// a SimpleEncoder that encodes all the runes in `alphabet`, or an error if this is not possible.
// An error can occur if`basefont` is not one the standard 14 font names.
func NewStandard14FontWithEncoding(basefont Standard14Font, alphabet map[rune]int) (*PdfFont,
	*textencoding.SimpleEncoder, error) {
	// XXX(peterwilliams97) This is wrong. Use correct implementation in newPdfFontFromPdfObject()
	baseEncoder := "MacRomanEncoding"
	common.Log.Trace("NewStandard14FontWithEncoding: basefont=%#q baseEncoder=%#q alphabet=%q",
		basefont, baseEncoder, string(sortedAlphabet(alphabet)))

	std, ok := loadStandard14Font(basefont)
	if !ok {
		return nil, nil, ErrFontNotSupported
	}
	encoder, err := textencoding.NewSimpleTextEncoder(baseEncoder, nil)
	if err != nil {
		return nil, nil, err
	}

	// glyphCode are the encoding glyphs. We need to match them to the font glyphs.
	glyphCode := map[string]byte{}

	// slots are the indexes in the encoding where the new character codes are added.
	// slots are unused indexes, which are filled first. slots1 are the used indexes.
	slots := []byte{}
	slots1 := []byte{}
	for code := uint16(1); code <= 0xff; code++ {
		if glyph, ok := encoder.CodeToGlyph[code]; ok {
			glyphCode[glyph] = byte(code)
			// Don't overwrite space
			if glyph != "space" {

				slots1 = append(slots1, byte(code))
			}
		} else {
			slots = append(slots, byte(code))
		}
	}
	slots = append(slots, slots1...)

	// `glyphs` are the font glyphs that we need to encode.
	glyphs := []string{}
	for _, r := range sortedAlphabet(alphabet) {
		glyph, ok := textencoding.RuneToGlyph(r)
		if !ok {
			common.Log.Debug("No glyph for rune 0x%02x=%c", r, r)
			continue
		}
		if _, ok = std.fontMetrics[glyph]; !ok {
			common.Log.Trace("Glyph %q (0x%04x=%c)not in font", glyph, r, r)
			continue
		}
		if len(glyphs) >= 255 {
			common.Log.Debug("Too many characters for encoding")
			break
		}
		glyphs = append(glyphs, glyph)

	}

	// Fill the slots, starting with the empty ones.
	slotIdx := 0
	differences := map[byte]string{}
	for _, glyph := range glyphs {
		if _, ok := glyphCode[glyph]; !ok {
			differences[slots[slotIdx]] = glyph
			slotIdx++
		}
	}

	encoder, err = textencoding.NewSimpleTextEncoder(baseEncoder, differences)
	if err != nil {
		return nil, nil, err
	}
	std.std14Encoder = encoder
	std.updateStandard14Font()

	return &PdfFont{context: &std}, encoder, nil
}

// GetAlphabet returns a map of the runes in `text` and their frequencies.
func GetAlphabet(text string) map[rune]int {
	alphabet := map[rune]int{}
	for _, r := range text {
		alphabet[r]++
	}
	return alphabet
}

// sortedAlphabet the runes in `alphabet` sorted by frequency.
func sortedAlphabet(alphabet map[rune]int) []rune {
	runes := []rune{}
	for r := range alphabet {
		runes = append(runes, r)
	}
	sort.Slice(runes, func(i, j int) bool {
		ri, rj := runes[i], runes[j]
		ni, nj := alphabet[ri], alphabet[rj]
		if ni != nj {
			return ni < nj
		}
		return ri < rj
	})
	return runes
}

// NewPdfFontFromPdfObject loads a PdfFont from the dictionary `fontObj`.  If there is a problem an
// error is returned.
func NewPdfFontFromPdfObject(fontObj core.PdfObject) (*PdfFont, error) {
	return newPdfFontFromPdfObject(fontObj, true)
}

// newPdfFontFromPdfObject loads a PdfFont from the dictionary `fontObj`.  If there is a problem an
// error is returned.
// The allowType0 flag indicates whether loading Type0 font should be supported.  This is used to
// avoid cyclical loading.
func newPdfFontFromPdfObject(fontObj core.PdfObject, allowType0 bool) (*PdfFont, error) {
	d, base, err := newFontBaseFieldsFromPdfObject(fontObj)
	if err != nil {
		return nil, err
	}

	font := &PdfFont{}
	switch base.subtype {
	case "Type0":
		if !allowType0 {
			common.Log.Debug("ERROR: Loading type0 not allowed. font=%s", base)
			return nil, errors.New("Cyclical type0 loading")
		}
		type0font, err := newPdfFontType0FromPdfObject(d, base)
		if err != nil {
			common.Log.Debug("ERROR: While loading Type0 font. font=%s err=%v", base, err)
			return nil, err
		}
		font.context = type0font
	case "Type1", "Type3", "MMType1", "TrueType":
		var simplefont *pdfFontSimple
		std, builtin := loadStandard14Font(Standard14Font(base.basefont))
		if builtin {
			font.context = &std

			stdObj := core.TraceToDirectObject(std.ToPdfObject())
			d14, stdBase, err := newFontBaseFieldsFromPdfObject(stdObj)

			if err != nil {
				common.Log.Debug("ERROR: Bad Standard14\n\tfont=%s\n\tstd=%+v", base, std)
				return nil, err
			}

			for _, k := range d.Keys() {
				d14.Set(k, d.Get(k))
			}
			simplefont, err = newSimpleFontFromPdfObject(d14, stdBase, std.std14Encoder)
			if err != nil {
				common.Log.Debug("ERROR: Bad Standard14\n\tfont=%s\n\tstd=%+v", base, std)
				return nil, err
			}

			simplefont.charWidths = std.charWidths
			simplefont.fontMetrics = std.fontMetrics
		} else {
			simplefont, err = newSimpleFontFromPdfObject(d, base, nil)
			if err != nil {
				common.Log.Debug("ERROR: While loading simple font: font=%s err=%v", base, err)
				return nil, err
			}
		}
		err = simplefont.addEncoding()
		if err != nil {
			return nil, err
		}
		if builtin {
			simplefont.updateStandard14Font()
		}
		if builtin && simplefont.encoder == nil && simplefont.std14Encoder == nil {
			// This is not possible.
			common.Log.Error("simplefont=%s", simplefont)
			common.Log.Error("std=%s", std)
		}
		if len(simplefont.charWidths) == 0 {
			common.Log.Debug("ERROR: No widths. font=%s", simplefont)
		}
		font.context = simplefont
	case "CIDFontType0":
		cidfont, err := newPdfCIDFontType0FromPdfObject(d, base)
		if err != nil {
			common.Log.Debug("ERROR: While loading cid font type0 font: %v", err)
			return nil, err
		}
		font.context = cidfont
	case "CIDFontType2":
		cidfont, err := newPdfCIDFontType2FromPdfObject(d, base)
		if err != nil {
			common.Log.Debug("ERROR: While loading cid font type2 font. font=%s err=%v", base, err)
			return nil, err
		}
		font.context = cidfont
	default:
		common.Log.Debug("ERROR: Unsupported font type: font=%s", base)
		return nil, fmt.Errorf("Unsupported font type: font=%s", base)
	}

	return font, nil
}

// CharcodeBytesToUnicode converts PDF character codes `data` to a Go unicode string.
//
// 9.10 Extraction of Text Content (page 292)
// The process of finding glyph descriptions in OpenType fonts by a conforming reader shall be the following:
// • For Type 1 fonts using “CFF” tables, the process shall be as described in 9.6.6.2, "Encodings
//   for Type 1 Fonts".
// • For TrueType fonts using “glyf” tables, the process shall be as described in 9.6.6.4,
//   "Encodings for TrueType Fonts". Since this process sometimes produces ambiguous results,
//   conforming writers, instead of using a simple font, shall use a Type 0 font with an Identity-H
//   encoding and use the glyph indices as character codes, as described following Table 118.
func (font PdfFont) CharcodeBytesToUnicode(data []byte) (string, int, int) {
	common.Log.Trace("CharcodeBytesToUnicode: data=[% 02x]=%#q", data, data)

	charcodes := make([]uint16, 0, len(data)+len(data)%2)
	if font.baseFields().isCIDFont() {
		if len(data) == 1 {
			data = []byte{0, data[0]}
		}
		if len(data)%2 != 0 {
			common.Log.Debug("ERROR: Padding data=%+v to even length", data)
			data = append(data, 0)
		}
		for i := 0; i < len(data); i += 2 {
			b := uint16(data[i])<<8 | uint16(data[i+1])
			charcodes = append(charcodes, b)
		}
	} else {
		for _, b := range data {
			charcodes = append(charcodes, uint16(b))
		}
	}

	charstrings := make([]string, 0, len(charcodes))
	numMisses := 0
	for _, code := range charcodes {
		if font.baseFields().toUnicodeCmap != nil {
			r, ok := font.baseFields().toUnicodeCmap.CharcodeToUnicode(cmap.CharCode(code))
			if ok {
				charstrings = append(charstrings, r)
				continue
			}
		}
		// Fall back to encoding
		if encoder := font.Encoder(); encoder != nil {
			r, ok := encoder.CharcodeToRune(code)
			if ok {
				charstrings = append(charstrings, textencoding.RuneToString(r))
				continue
			}

			common.Log.Debug("ERROR: No rune. code=0x%04x data=[% 02x]=%#q charcodes=[% 04x] CID=%t\n"+
				"\tfont=%s\n\tencoding=%s",
				code, data, data, charcodes, font.baseFields().isCIDFont(), font, encoder)
			numMisses++
			charstrings = append(charstrings, cmap.MissingCodeString)
		}
	}

	if numMisses != 0 {
		common.Log.Debug("ERROR: Couldn't convert to unicode. Using input. data=%#q=[% 02x]\n"+
			"\tnumChars=%d numMisses=%d\n"+
			"\tfont=%s",
			string(data), data, len(charcodes), numMisses, font)
	}

	out := strings.Join(charstrings, "")
	return out, len([]rune(out)), numMisses
}

// BytesToCharcodes converts the bytes in a PDF string to character codes.
func (font PdfFont) BytesToCharcodes(data []byte) []uint16 {
	common.Log.Trace("BytesToCharcodes: data=[% 02x]=%#q", data, data)
	charcodes := make([]uint16, 0, len(data)+len(data)%2)
	if font.baseFields().isCIDFont() {
		if len(data) == 1 {
			data = []byte{0, data[0]}
		}
		if len(data)%2 != 0 {
			common.Log.Debug("ERROR: Padding data=%+v to even length", data)
			data = append(data, 0)
		}
		for i := 0; i < len(data); i += 2 {
			b := uint16(data[i])<<8 | uint16(data[i+1])
			charcodes = append(charcodes, b)
		}
	} else {
		for _, b := range data {
			charcodes = append(charcodes, uint16(b))
		}
	}
	return charcodes
}

// CharcodesToUnicode converts the character codes `charcodes` to a slice of unicode strings.
// XXX(peterwilliams97): Remove int returns.
func (font PdfFont) CharcodesToUnicode(charcodes []uint16) ([]string, int, int) {
	charstrings := make([]string, 0, len(charcodes))
	numMisses := 0
	for _, code := range charcodes {
		if font.baseFields().toUnicodeCmap != nil {
			r, ok := font.baseFields().toUnicodeCmap.CharcodeToUnicode(cmap.CharCode(code))
			if ok {
				charstrings = append(charstrings, r)
				continue
			}
		}
		// Fall back to encoding.
		encoder := font.Encoder()
		if encoder != nil {
			r, ok := encoder.CharcodeToRune(code)
			if ok {
				charstrings = append(charstrings, textencoding.RuneToString(r))
				continue
			}
		}
		common.Log.Debug("ERROR: No rune. code=0x%04x charcodes=[% 04x] CID=%t\n"+
			"\tfont=%s\n\tencoding=%s",
			code, charcodes, font.baseFields().isCIDFont(), font, encoder)
		numMisses++
		charstrings = append(charstrings, cmap.MissingCodeString)

	}

	if numMisses != 0 {
		common.Log.Debug("ERROR: Couldn't convert to unicode. Using input.\n"+
			"\tnumChars=%d numMisses=%d\n"+
			"\tfont=%s",
			len(charcodes), numMisses, font)
	}

	return charstrings, len(charstrings), numMisses
}

// ToPdfObject converts the PdfFont object to its PDF representation.
func (font PdfFont) ToPdfObject() core.PdfObject {
	if t := font.actualFont(); t != nil {
		return t.ToPdfObject()
	}
	common.Log.Debug("ERROR: ToPdfObject Not implemented for font type=%T. Returning null object.",
		font.context)
	return core.MakeNull()
}

// Encoder returns the font's text encoder.
func (font PdfFont) Encoder() textencoding.TextEncoder {
	t := font.actualFont()
	if t == nil {
		common.Log.Debug("ERROR: Encoder not implemented for font type=%T", font.context)
		// XXX: Should we return a default encoding?
		return nil
	}
	return t.Encoder()
}

// SetEncoder sets the encoding for the underlying font.
func (font PdfFont) SetEncoder(encoder textencoding.TextEncoder) {
	t := font.actualFont()
	if t == nil {
		common.Log.Debug("ERROR: SetEncoder. Not implemented for font type=%#T", font.context)
		return
	}
	t.SetEncoder(encoder)
}

// GetGlyphCharMetrics returns the char metrics for glyph name `glyph`.
func (font PdfFont) GetGlyphCharMetrics(glyph string) (fonts.CharMetrics, bool) {
	t := font.actualFont()
	if t == nil {
		common.Log.Debug("ERROR: GetGlyphCharMetrics Not implemented for font type=%#T", font.context)
		return fonts.CharMetrics{GlyphName: glyph}, false
	}
	if m, ok := t.GetGlyphCharMetrics(glyph); ok {
		return m, true
	}
	if descriptor, err := font.GetFontDescriptor(); err == nil && descriptor != nil {
		return fonts.CharMetrics{GlyphName: glyph, Wx: descriptor.missingWidth}, true
	}
	return fonts.CharMetrics{GlyphName: glyph}, false
}

// GetCharMetrics returns the char metrics for character code `code`.
// TODO(gunnsth): Reconsider whether needed or if can map via GlyphName.
func (font PdfFont) GetCharMetrics(code uint16) (fonts.CharMetrics, bool) {
	var nometrics fonts.CharMetrics
	switch t := font.context.(type) {
	case *pdfFontSimple:
		if m, ok := t.GetCharMetrics(code); ok {
			return m, ok
		}
	case *pdfFontType0:
		if m, ok := t.GetCharMetrics(code); ok {
			return m, ok
		}
	case *pdfCIDFontType0:
		if m, ok := t.GetCharMetrics(code); ok {
			return m, ok
		}
	case *pdfCIDFontType2:
		if m, ok := t.GetCharMetrics(code); ok {
			return m, ok
		}
	default:
		common.Log.Debug("ERROR: GetCharMetrics Not implemented for font type=%T", font.context)
		return nometrics, false
	}

	if descriptor, err := font.GetFontDescriptor(); err == nil && descriptor != nil {
		return fonts.CharMetrics{Wx: descriptor.missingWidth}, true
	}
	return nometrics, false
}

// GetRuneCharMetrics returns the char metrics for rune `r`.
func (font PdfFont) GetRuneCharMetrics(r rune) (fonts.CharMetrics, error) {
	encoder := font.Encoder()
	if encoder == nil {
		common.Log.Debug("ERROR: Metrics not found for %s", font)
		return fonts.CharMetrics{}, errors.New("no font encoder")
	}

	glyph, found := encoder.RuneToGlyph(r)
	if !found {
		common.Log.Debug("Error! Glyph not found for rune=%s %s", r, font.String())
		glyph = "space"
	}
	m, ok := font.GetGlyphCharMetrics(glyph)
	if !ok {
		common.Log.Debug("ERROR: Metrics not found for rune=%+v glyph=%#q %s", r, glyph, font)
	}
	return m, nil
}

// actualFont returns the Font in font.context
// NOTE(gunnsth): Actually this only sanity checks the font.context as the returned font will be wrapped in an interface.
func (font PdfFont) actualFont() fonts.Font {
	if font.context == nil {
		common.Log.Debug("ERROR: actualFont. context is nil. font=%s", font)
	}
	switch t := font.context.(type) {
	case *pdfFontSimple:
		return t
	case *pdfFontType0:
		return t
	case *pdfCIDFontType0:
		return t
	case *pdfCIDFontType2:
		return t
	default:
		common.Log.Debug("ERROR: actualFont. Unknown font type %T. font=%s", t, font)
		return nil
	}
}

// baseFields returns the fields of `font`.context that are common to all PDF fonts.
func (font PdfFont) baseFields() *fontCommon {
	if font.context == nil {
		common.Log.Debug("ERROR: baseFields. context is nil.")
		return nil
	}
	switch t := font.context.(type) {
	case *pdfFontSimple:
		return t.baseFields()
	case *pdfFontType0:
		return t.baseFields()
	case *pdfCIDFontType0:
		return t.baseFields()
	case *pdfCIDFontType2:
		return t.baseFields()
	default:
		common.Log.Debug("ERROR: base. Unknown font type %T. font=%s", t, font.String())
		return nil
	}
}

// fontCommon represents the fields that are common to all PDF fonts.
type fontCommon struct {
	// All fonts have these fields.
	basefont string // The font's "BaseFont" field.
	subtype  string // The font's "Subtype" field.
	name     string

	// These are optional fields in the PDF font.
	toUnicode core.PdfObject // The stream containing toUnicodeCmap. We keep it around for ToPdfObject.

	// These objects are computed from optional fields in the PDF font.
	toUnicodeCmap  *cmap.CMap         // Computed from "ToUnicode".
	fontDescriptor *PdfFontDescriptor // Computed from "FontDescriptor".

	// objectNumber helps us find the font in the PDF being processed. This helps with debugging.
	objectNumber int64
}

// asPdfObjectDictionary returns `base` as a core.PdfObjectDictionary.
// It is for use in font ToPdfObject functions.
// NOTE: The returned dict's "Subtype" field is set to `subtype` if `base` doesn't have a subtype.
func (base fontCommon) asPdfObjectDictionary(subtype string) *core.PdfObjectDictionary {

	if subtype != "" && base.subtype != "" && subtype != base.subtype {
		common.Log.Debug("ERROR: asPdfObjectDictionary. Overriding subtype to %#q %s", subtype, base)
	} else if subtype == "" && base.subtype == "" {
		common.Log.Debug("ERROR: asPdfObjectDictionary no subtype. font=%s", base)
	} else if base.subtype == "" {
		base.subtype = subtype
	}

	d := core.MakeDict()
	d.Set("Type", core.MakeName("Font"))
	d.Set("BaseFont", core.MakeName(base.basefont))
	d.Set("Subtype", core.MakeName(base.subtype))

	if base.fontDescriptor != nil {
		d.Set("FontDescriptor", base.fontDescriptor.ToPdfObject())
	}
	if base.toUnicode != nil {
		d.Set("ToUnicode", base.toUnicode)
	} else if base.toUnicodeCmap != nil {
		data := base.toUnicodeCmap.Bytes()
		o, err := core.MakeStream(data, nil)
		if err != nil {
			common.Log.Debug("MakeStream failed. err=%v", err)
		} else {
			d.Set("ToUnicode", o)
		}
	}
	return d
}

// String returns a string that describes `base`.
func (base fontCommon) String() string {
	return fmt.Sprintf("FONT{%s}", base.coreString())
}

// coreString returns the contents of fontCommon.String() without the FONT{} wrapper.
func (base fontCommon) coreString() string {
	descriptor := ""
	if base.fontDescriptor != nil {
		descriptor = base.fontDescriptor.String()
	}
	return fmt.Sprintf("%#q %#q %q obj=%d ToUnicode=%t flags=0x%0x %s",
		base.subtype, base.basefont, base.name, base.objectNumber, base.toUnicode != nil,
		base.fontFlags(), descriptor)
}

func (base fontCommon) fontFlags() int {
	if base.fontDescriptor == nil {
		return 0
	}
	return base.fontDescriptor.flags
}

// isCIDFont returns true if `base` is a CID font.
func (base fontCommon) isCIDFont() bool {
	if base.subtype == "" {
		common.Log.Debug("ERROR: isCIDFont. context is nil. font=%s", base)
	}
	isCID := false
	switch base.subtype {
	case "Type0", "CIDFontType0", "CIDFontType2":
		isCID = true
	}
	common.Log.Trace("isCIDFont: isCID=%t font=%s", isCID, base)
	return isCID
}

// newFontBaseFieldsFromPdfObject returns `fontObj` as a dictionary the common fields from that
// dictionary in the fontCommon return.  If there is a problem an error is returned.
// The fontCommon is the group of fields common to all PDF fonts.
func newFontBaseFieldsFromPdfObject(fontObj core.PdfObject) (*core.PdfObjectDictionary, *fontCommon,
	error) {
	font := &fontCommon{}

	if obj, ok := fontObj.(*core.PdfIndirectObject); ok {
		font.objectNumber = obj.ObjectNumber
	}

	d, ok := core.GetDict(fontObj)
	if !ok {
		common.Log.Debug("ERROR: Font not given by a dictionary (%T)", fontObj)
		return nil, nil, ErrFontNotSupported
	}

	objtype, ok := core.GetNameVal(d.Get("Type"))
	if !ok {
		common.Log.Debug("ERROR: Font Incompatibility. Type (Required) missing")
		return nil, nil, ErrRequiredAttributeMissing
	}
	if objtype != "Font" {
		common.Log.Debug("ERROR: Font Incompatibility. Type=%q. Should be %q.", objtype, "Font")
		return nil, nil, core.ErrTypeError
	}

	subtype, ok := core.GetNameVal(d.Get("Subtype"))
	if !ok {
		common.Log.Debug("ERROR: Font Incompatibility. Subtype (Required) missing")
		return nil, nil, ErrRequiredAttributeMissing
	}
	font.subtype = subtype

	name, ok := core.GetNameVal(d.Get("Name"))
	if ok {
		font.name = name
	}

	if subtype == "Type3" {
		common.Log.Debug("ERROR: Type 3 font not supprted. d=%s", d)
		return nil, nil, ErrFontNotSupported
	}

	basefont, ok := core.GetNameVal(d.Get("BaseFont"))
	if !ok {
		common.Log.Debug("ERROR: Font Incompatibility. BaseFont (Required) missing")
		return nil, nil, ErrRequiredAttributeMissing
	}
	font.basefont = basefont

	obj := d.Get("FontDescriptor")
	if obj != nil {
		fontDescriptor, err := newPdfFontDescriptorFromPdfObject(obj)
		if err != nil {
			common.Log.Debug("ERROR: Bad font descriptor. err=%v", err)
			return nil, nil, err
		}
		font.fontDescriptor = fontDescriptor
	}

	toUnicode := d.Get("ToUnicode")
	if toUnicode != nil {
		font.toUnicode = core.TraceToDirectObject(toUnicode)
		codemap, err := toUnicodeToCmap(font.toUnicode, font)
		if err != nil {
			return nil, nil, err
		}
		font.toUnicodeCmap = codemap
	}

	return d, font, nil
}

// toUnicodeToCmap returns a CMap of `toUnicode` if it exists.
func toUnicodeToCmap(toUnicode core.PdfObject, font *fontCommon) (*cmap.CMap, error) {
	toUnicodeStream, ok := core.GetStream(toUnicode)
	if !ok {
		common.Log.Debug("ERROR: toUnicodeToCmap: Not a stream (%T)", toUnicode)
		return nil, core.ErrTypeError
	}
	data, err := core.DecodeStream(toUnicodeStream)
	if err != nil {
		return nil, err
	}

	cm, err := cmap.LoadCmapFromData(data, !font.isCIDFont())
	if err != nil {
		// Show the object number of the bad cmap to help with debugging.
		common.Log.Debug("ERROR: ObjectNumber=%d err=%v", toUnicodeStream.ObjectNumber, err)
	}
	return cm, err
}

// 9.8.2 Font Descriptor Flags (page 283)
const (
	fontFlagFixedPitch  = 0x00001
	fontFlagSerif       = 0x00002
	fontFlagSymbolic    = 0x00004
	fontFlagScript      = 0x00008
	fontFlagNonsymbolic = 0x00020
	fontFlagItalic      = 0x00040
	fontFlagAllCap      = 0x10000
	fontFlagSmallCap    = 0x20000
	fontFlagForceBold   = 0x40000
)

// PdfFontDescriptor specifies metrics and other attributes of a font and can refer to a FontFile
// for embedded fonts.
// 9.8 Font Descriptors (page 281)
type PdfFontDescriptor struct {
	FontName     core.PdfObject
	FontFamily   core.PdfObject
	FontStretch  core.PdfObject
	FontWeight   core.PdfObject
	Flags        core.PdfObject
	FontBBox     core.PdfObject
	ItalicAngle  core.PdfObject
	Ascent       core.PdfObject
	Descent      core.PdfObject
	Leading      core.PdfObject
	CapHeight    core.PdfObject
	XHeight      core.PdfObject
	StemV        core.PdfObject
	StemH        core.PdfObject
	AvgWidth     core.PdfObject
	MaxWidth     core.PdfObject
	MissingWidth core.PdfObject
	FontFile     core.PdfObject // PFB
	FontFile2    core.PdfObject // TTF
	FontFile3    core.PdfObject // OTF / CFF
	CharSet      core.PdfObject

	flags        int
	missingWidth float64
	*fontFile
	fontFile2 *fonts.TtfType

	// Additional entries for CIDFonts
	Style  core.PdfObject
	Lang   core.PdfObject
	FD     core.PdfObject
	CIDSet core.PdfObject

	// Container.
	container *core.PdfIndirectObject
}

// GetDescent returns the Descent of the font `descriptor`.
func (descriptor *PdfFontDescriptor) GetDescent() (float64, error) {
	return core.GetNumberAsFloat(descriptor.Descent)
}

// GetAscent returns the Ascent of the font `descriptor`.
func (descriptor *PdfFontDescriptor) GetAscent() (float64, error) {
	return core.GetNumberAsFloat(descriptor.Ascent)
}

// GetCapHeight returns the CapHeight of the font `descriptor`.
func (descriptor *PdfFontDescriptor) GetCapHeight() (float64, error) {
	return core.GetNumberAsFloat(descriptor.CapHeight)
}

// String returns a string describing the font descriptor.
func (descriptor *PdfFontDescriptor) String() string {
	parts := []string{}
	if descriptor.FontName != nil {
		parts = append(parts, descriptor.FontName.String())
	}
	if descriptor.FontFamily != nil {
		parts = append(parts, descriptor.FontFamily.String())
	}
	if descriptor.fontFile != nil {
		parts = append(parts, descriptor.fontFile.String())
	}
	if descriptor.fontFile2 != nil {
		parts = append(parts, descriptor.fontFile2.String())
	}
	parts = append(parts, fmt.Sprintf("FontFile3=%t", descriptor.FontFile3 != nil))

	return fmt.Sprintf("FONT_DESCRIPTOR{%s}", strings.Join(parts, ", "))
}

// newPdfFontDescriptorFromPdfObject loads the font descriptor from a core.PdfObject.  Can either be a
// *PdfIndirectObject or a *core.PdfObjectDictionary.
func newPdfFontDescriptorFromPdfObject(obj core.PdfObject) (*PdfFontDescriptor, error) {
	descriptor := &PdfFontDescriptor{}

	if ind, is := obj.(*core.PdfIndirectObject); is {
		descriptor.container = ind
		obj = ind.PdfObject
	}

	d, ok := obj.(*core.PdfObjectDictionary)
	if !ok {
		common.Log.Debug("ERROR: FontDescriptor not given by a dictionary (%T)", obj)
		return nil, core.ErrTypeError
	}

	if obj := d.Get("FontName"); obj != nil {
		descriptor.FontName = obj
	} else {
		common.Log.Debug("Incompatibility: FontName (Required) missing")
	}
	fontname, _ := core.GetName(descriptor.FontName)

	if obj := d.Get("Type"); obj != nil {
		oname, is := obj.(*core.PdfObjectName)
		if !is || string(*oname) != "FontDescriptor" {
			common.Log.Debug("Incompatibility: Font descriptor Type invalid (%T) font=%q %T",
				obj, fontname, descriptor.FontName)
		}
	} else {
		common.Log.Trace("Incompatibility: Type (Required) missing. font=%q %T",
			fontname, descriptor.FontName)
	}

	descriptor.FontFamily = d.Get("FontFamily")
	descriptor.FontStretch = d.Get("FontStretch")
	descriptor.FontWeight = d.Get("FontWeight")
	descriptor.Flags = d.Get("Flags")
	descriptor.FontBBox = d.Get("FontBBox")
	descriptor.ItalicAngle = d.Get("ItalicAngle")
	descriptor.Ascent = d.Get("Ascent")
	descriptor.Descent = d.Get("Descent")
	descriptor.Leading = d.Get("Leading")
	descriptor.CapHeight = d.Get("CapHeight")
	descriptor.XHeight = d.Get("XHeight")
	descriptor.StemV = d.Get("StemV")
	descriptor.StemH = d.Get("StemH")
	descriptor.AvgWidth = d.Get("AvgWidth")
	descriptor.MaxWidth = d.Get("MaxWidth")
	descriptor.MissingWidth = d.Get("MissingWidth")
	descriptor.FontFile = d.Get("FontFile")
	descriptor.FontFile2 = d.Get("FontFile2")
	descriptor.FontFile3 = d.Get("FontFile3")
	descriptor.CharSet = d.Get("CharSet")
	descriptor.Style = d.Get("Style")
	descriptor.Lang = d.Get("Lang")
	descriptor.FD = d.Get("FD")
	descriptor.CIDSet = d.Get("CIDSet")

	if descriptor.Flags != nil {
		if flags, ok := core.GetIntVal(descriptor.Flags); ok {
			descriptor.flags = flags
		}
	}
	if descriptor.MissingWidth != nil {
		if missingWidth, err := core.GetNumberAsFloat(descriptor.MissingWidth); err == nil {
			descriptor.missingWidth = missingWidth
		}
	}

	if descriptor.FontFile != nil {
		fontFile, err := newFontFileFromPdfObject(descriptor.FontFile)
		if err != nil {
			return descriptor, err
		}
		common.Log.Trace("fontFile=%s", fontFile)
		descriptor.fontFile = fontFile
	}
	if descriptor.FontFile2 != nil {
		fontFile2, err := fonts.NewFontFile2FromPdfObject(descriptor.FontFile2)
		if err != nil {
			return descriptor, err
		}
		common.Log.Trace("fontFile2=%s", fontFile2.String())
		descriptor.fontFile2 = &fontFile2
	}
	return descriptor, nil
}

// ToPdfObject returns the PdfFontDescriptor as a PDF dictionary inside an indirect object.
func (this *PdfFontDescriptor) ToPdfObject() core.PdfObject {
	d := core.MakeDict()
	if this.container == nil {
		this.container = &core.PdfIndirectObject{}
	}
	this.container.PdfObject = d

	d.Set("Type", core.MakeName("FontDescriptor"))

	if this.FontName != nil {
		d.Set("FontName", this.FontName)
	}

	if this.FontFamily != nil {
		d.Set("FontFamily", this.FontFamily)
	}

	if this.FontStretch != nil {
		d.Set("FontStretch", this.FontStretch)
	}

	if this.FontWeight != nil {
		d.Set("FontWeight", this.FontWeight)
	}

	if this.Flags != nil {
		d.Set("Flags", this.Flags)
	}

	if this.FontBBox != nil {
		d.Set("FontBBox", this.FontBBox)
	}

	if this.ItalicAngle != nil {
		d.Set("ItalicAngle", this.ItalicAngle)
	}

	if this.Ascent != nil {
		d.Set("Ascent", this.Ascent)
	}

	if this.Descent != nil {
		d.Set("Descent", this.Descent)
	}

	if this.Leading != nil {
		d.Set("Leading", this.Leading)
	}

	if this.CapHeight != nil {
		d.Set("CapHeight", this.CapHeight)
	}

	if this.XHeight != nil {
		d.Set("XHeight", this.XHeight)
	}

	if this.StemV != nil {
		d.Set("StemV", this.StemV)
	}

	if this.StemH != nil {
		d.Set("StemH", this.StemH)
	}

	if this.AvgWidth != nil {
		d.Set("AvgWidth", this.AvgWidth)
	}

	if this.MaxWidth != nil {
		d.Set("MaxWidth", this.MaxWidth)
	}

	if this.MissingWidth != nil {
		d.Set("MissingWidth", this.MissingWidth)
	}

	if this.FontFile != nil {
		d.Set("FontFile", this.FontFile)
	}

	if this.FontFile2 != nil {
		d.Set("FontFile2", this.FontFile2)
	}

	if this.FontFile3 != nil {
		d.Set("FontFile3", this.FontFile3)
	}

	if this.CharSet != nil {
		d.Set("CharSet", this.CharSet)
	}

	if this.Style != nil {
		d.Set("FontName", this.FontName)
	}

	if this.Lang != nil {
		d.Set("Lang", this.Lang)
	}

	if this.FD != nil {
		d.Set("FD", this.FD)
	}

	if this.CIDSet != nil {
		d.Set("CIDSet", this.CIDSet)
	}

	return this.container
}<|MERGE_RESOLUTION|>--- conflicted
+++ resolved
@@ -27,40 +27,6 @@
 	context fonts.Font // The underlying font: Type0, Type1, Truetype, etc..
 }
 
-<<<<<<< HEAD
-=======
-// getCharCodeMetrics is a handy function for getting character metrics given a charcode.
-func (font PdfFont) getCharCodeMetrics(code uint16) (fonts.CharMetrics, bool) {
-	var nometrics fonts.CharMetrics
-	switch t := font.context.(type) {
-	case *pdfFontSimple:
-		if m, ok := t.GetCharMetrics(code); ok {
-			return m, ok
-		}
-	case *pdfFontType0:
-		if m, ok := t.GetCharMetrics(code); ok {
-			return m, ok
-		}
-	case *pdfCIDFontType0:
-		if m, ok := t.GetCharMetrics(code); ok {
-			return m, ok
-		}
-	case *pdfCIDFontType2:
-		if m, ok := t.GetCharMetrics(code); ok {
-			return m, ok
-		}
-	default:
-		common.Log.Debug("ERROR: GetCharMetrics Not implemented for font type=%T", font.context)
-		return nometrics, false
-	}
-
-	if descriptor, err := font.GetFontDescriptor(); err == nil && descriptor != nil {
-		return fonts.CharMetrics{Wx: descriptor.missingWidth}, true
-	}
-	return nometrics, false
-}
-
->>>>>>> f566fe5f
 // GetFontDescriptor returns the font descriptor for `font`.
 func (font PdfFont) GetFontDescriptor() (*PdfFontDescriptor, error) {
 	switch t := font.context.(type) {
