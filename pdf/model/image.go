--- conflicted
+++ resolved
@@ -16,7 +16,6 @@
 	// Imported for initialization side effects.
 	_ "image/gif"
 	_ "image/png"
-
 	"github.com/unidoc/unidoc/common"
 	"github.com/unidoc/unidoc/pdf/core"
 	"github.com/unidoc/unidoc/pdf/internal/sampling"
@@ -52,16 +51,9 @@
 
 // GetSamples converts the raw byte slice into samples which are stored in a uint32 bit array.
 // Each sample is represented by BitsPerComponent consecutive bits in the raw data.
-<<<<<<< HEAD
 func (img *Image) GetSamples() []uint32 {
 	samples := sampling.ResampleBytes(img.Data, int(img.BitsPerComponent))
-=======
-func (this *Image) GetSamples() []uint32 {
-	common.Log.Debug("GetSamples() - BitsPerComponent: %d ", this.BitsPerComponent)
-	samples := sampling.ResampleBytes(this.Data, int(this.BitsPerComponent))
->>>>>>> 17cb2881
-
-	expectedLen := int(img.Width) * int(img.Height) * img.ColorComponents
+
 	if len(samples) < expectedLen {
 		// Return error, or fill with 0s?
 		common.Log.Debug("Error: Too few samples (got %d, expecting %d)", len(samples), expectedLen)
@@ -169,44 +161,16 @@
 	y := 0
 	aidx := 0
 
-<<<<<<< HEAD
 	samples := img.GetSamples()
 	bytesPerColor := img.ColorComponents
-=======
-	samples := this.GetSamples()
-	common.Log.Debug("ToGoImage Bits per component: %d", this.BitsPerComponent)
-	//bytesPerColor := colorComponents * int(this.BitsPerComponent) / 8
-	bytesPerColor := this.ColorComponents
->>>>>>> 17cb2881
+
 	for i := 0; i+bytesPerColor-1 < len(samples); i += bytesPerColor {
-		var c gocolor.Color
-		if img.ColorComponents == 1 {
 			if img.BitsPerComponent == 16 {
 				val := uint16(samples[i])<<8 | uint16(samples[i+1])
 				c = gocolor.Gray16{val}
-			} else if this.BitsPerComponent == 1 {
-				b := samples[i]&0x01 == 1
-				// if one it should be black
-				if b {
-					c = gocolor.Gray{0}
-				} else {
-					c = gocolor.Gray{255}
-				}
+
 			} else {
-<<<<<<< HEAD
 				val := samples[i] * 255 / uint32(math.Pow(2, float64(img.BitsPerComponent))-1)
-				c = gocolor.Gray{uint8(val & 0xff)}
-=======
-				c = gocolor.Gray{uint8(samples[i] & 0xff)}
-
->>>>>>> 17cb2881
-			}
-		} else if img.ColorComponents == 3 {
-			if img.BitsPerComponent == 16 {
-				r := uint16(samples[i])<<8 | uint16(samples[i+1])
-				g := uint16(samples[i+2])<<8 | uint16(samples[i+3])
-				b := uint16(samples[i+4])<<8 | uint16(samples[i+5])
-				a := uint16(0xffff) // Default: solid (0xffff) whereas transparent=0.
 				if img.alphaData != nil && len(img.alphaData) > aidx+1 {
 					a = (uint16(img.alphaData[aidx]) << 8) | uint16(img.alphaData[aidx+1])
 					aidx += 2
@@ -260,21 +224,21 @@
 }
 
 // DefaultImageHandler is the default implementation of the ImageHandler using the standard go library.
+
 type DefaultImageHandler struct{}
 
 // NewImageFromGoImage creates a new RGBA unidoc Image from a golang Image.
 // If `goimg` is grayscale (*goimage.Gray) then calls NewGrayImageFromGoImage instead.
 func (ih DefaultImageHandler) NewImageFromGoImage(goimg goimage.Image) (*Image, error) {
+
 	b := goimg.Bounds()
 
 	var m *goimage.RGBA
-	switch t := goimg.(type) {
 	case *goimage.Gray, *goimage.Gray16:
 		return ih.NewGrayImageFromGoImage(goimg)
 	case *goimage.RGBA:
 		m = t
 	default:
-		// Speed up jpeg encoding by converting to RGBA first.
 		// Will not be required once the golang image/jpeg package is optimized.
 		m = goimage.NewRGBA(goimage.Rect(0, 0, b.Dx(), b.Dy()))
 		draw.Draw(m, m.Bounds(), goimg, b.Min, draw.Src)
@@ -298,7 +262,6 @@
 				// If all alpha values are 255 (opaque), means that the alpha transparency channel is unnecessary.
 				hasAlpha = true
 			}
-			alphaData[j] = alpha
 			j++
 		}
 
