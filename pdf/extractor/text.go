/*
 * This file is subject to the terms and conditions defined in
 * file 'LICENSE.md', which is part of this source code package.
 */

package extractor

import (
	"errors"
	"fmt"
	"math"
	"path/filepath"
	"runtime"
	"sort"
	"strings"
	"unicode"

	"github.com/unidoc/unidoc/common"
	"github.com/unidoc/unidoc/pdf/contentstream"
	"github.com/unidoc/unidoc/pdf/core"
	"github.com/unidoc/unidoc/pdf/model"
	"golang.org/x/text/unicode/norm"
)

// ExtractText processes and extracts all text data in content streams and returns as a string.
// It takes into account character encodings in the PDF file, which are decoded by
// CharcodeBytesToUnicode.
// Characters that can't be decoded are replaced with MissingCodeRune ('\ufffd' = �).
func (e *Extractor) ExtractText() (string, error) {
	text, _, _, err := e.ExtractTextWithStats()
	return text, err
}

// ExtractTextWithStats works like ExtractText but returns the number of characters in the output and the
// the number of characters that were not decoded.
func (e *Extractor) ExtractTextWithStats() (string, int, int, error) {
	textList, numChars, numMisses, err := e.ExtractXYText()
	if err != nil {
		return "", numChars, numMisses, err
	}
	return textList.ToText(), numChars, numMisses, nil
}

// ExtractXYText returns the text contents of `e` as a TextList.
func (e *Extractor) ExtractXYText() (*TextList, int, int, error) {
	textList := &TextList{}
	state := newTextState()
	fontStack := fontStacker{}
	var to *textObject

	cstreamParser := contentstream.NewContentStreamParser(e.contents)
	operations, err := cstreamParser.Parse()
	if err != nil {
		common.Log.Debug("ERROR: ExtractXYText parse failed. err=%v", err)
		return textList, state.numChars, state.numMisses, err
	}

	processor := contentstream.NewContentStreamProcessor(*operations)

	processor.AddHandler(contentstream.HandlerConditionEnumAllOperands, "",
		func(op *contentstream.ContentStreamOperation, gs contentstream.GraphicsState,
			resources *model.PdfPageResources) error {

			operand := op.Operand

			switch operand {
			case "q":
				if !fontStack.empty() {
					common.Log.Trace("Save font state: %s\n%s",
						fontStack.peek(), fontStack.String())
					fontStack.push(fontStack.peek())
				}
				if state.Tf != nil {
					common.Log.Trace("Save font state: %s\n->%s\n%s",
						fontStack.peek(), state.Tf, fontStack.String())
					fontStack.push(state.Tf)
				}
			case "Q":
				if !fontStack.empty() {
					common.Log.Trace("Restore font state: %s\n->%s\n%s",
						fontStack.peek(), fontStack.get(-2), fontStack.String())
					fontStack.pop()
				}
				if len(fontStack) >= 2 {
					common.Log.Trace("Restore font state: %s\n->%s\n%s",
						state.Tf, fontStack.peek(), fontStack.String())
					state.Tf = fontStack.pop()
				}
			case "BT": // Begin text
				// Begin a text object, initializing the text matrix, Tm, and the text line matrix,
				// Tlm, to the identity matrix. Text objects shall not be nested; a second BT shall
				// not appear before an ET.
				if to != nil {
					common.Log.Debug("BT called while in a text object")
				}
				to = newTextObject(e, gs, &state, &fontStack)
			case "ET": // End Text
				*textList = append(*textList, to.Texts...)
				to = nil
			case "T*": // Move to start of next text line
				to.nextLine()
			case "Td": // Move text location
				if ok, err := to.checkOp(op, 2, true); !ok {
					common.Log.Debug("ERROR: err=%v", err)
					return err
				}
				x, y, err := toFloatXY(op.Params)
				if err != nil {
					return err
				}
				to.moveText(x, y)
			case "TD": // Move text location and set leading.
				if ok, err := to.checkOp(op, 2, true); !ok {
					common.Log.Debug("ERROR: err=%v", err)
					return err
				}
				x, y, err := toFloatXY(op.Params)
				if err != nil {
					common.Log.Debug("ERROR: err=%v", err)
					return err
				}
				to.moveTextSetLeading(x, y)
			case "Tj": // Show text
				if ok, err := to.checkOp(op, 1, true); !ok {
					common.Log.Debug("ERROR: Tj op=%s err=%v", op, err)
					return err
				}
				charcodes, ok := core.GetStringBytes(op.Params[0])
				if !ok {
					common.Log.Debug("ERROR: Tj op=%s GetStringBytes failed", op)
					return core.ErrTypeError
				}
				return to.showText(charcodes)
			case "TJ": // Show text with adjustable spacing
				if ok, err := to.checkOp(op, 1, true); !ok {
					common.Log.Debug("ERROR: TJ err=%v", err)
					return err
				}
				args, ok := core.GetArray(op.Params[0])
				if !ok {
					common.Log.Debug("ERROR: Tj op=%s GetArrayVal failed", op)
					return err
				}
				return to.showTextAdjusted(args)
			case "'": // Move to next line and show text
				if ok, err := to.checkOp(op, 1, true); !ok {
					common.Log.Debug("ERROR: ' err=%v", err)
					return err
				}
				charcodes, ok := core.GetStringBytes(op.Params[0])
				if !ok {
					common.Log.Debug("ERROR: ' op=%s GetStringBytes failed", op)
					return core.ErrTypeError
				}
				to.nextLine()
				return to.showText(charcodes)
			case `"`: // Set word and character spacing, move to next line, and show text
				if ok, err := to.checkOp(op, 1, true); !ok {
					common.Log.Debug("ERROR: \" err=%v", err)
					return err
				}
				x, y, err := toFloatXY(op.Params[:2])
				if err != nil {
					return err
				}
				charcodes, ok := core.GetStringBytes(op.Params[2])
				if !ok {
					common.Log.Debug("ERROR: \" op=%s GetStringBytes failed", op)
					return core.ErrTypeError
				}
				to.setCharSpacing(x)
				to.setWordSpacing(y)
				to.nextLine()
				return to.showText(charcodes)
			case "TL": // Set text leading
				y, err := floatParam(op)
				if err != nil {
					common.Log.Debug("ERROR: TL err=%v", err)
					return err
				}
				to.setTextLeading(y)
			case "Tc": // Set character spacing
				y, err := floatParam(op)
				if err != nil {
					common.Log.Debug("ERROR: Tc err=%v", err)
					return err
				}
				to.setCharSpacing(y)
			case "Tf": // Set font
				if to == nil {
					// This is needed for ~/testdata/26-Hazard-Thermal-environment.pdf
					to = newTextObject(e, gs, &state, &fontStack)
				}
				if ok, err := to.checkOp(op, 2, true); !ok {
					common.Log.Debug("ERROR: Tf err=%v", err)
					return err
				}
				name, ok := core.GetNameVal(op.Params[0])
				if !ok {
					common.Log.Debug("ERROR: Tf op=%s GetNameVal failed", op)
					return core.ErrTypeError
				}
				size, err := core.GetNumberAsFloat(op.Params[1])
				if !ok {
					common.Log.Debug("ERROR: Tf op=%s GetFloatVal failed. err=%v", op, err)
					return err
				}
				err = to.setFont(name, size)
				if err != nil {
					return err
				}
			case "Tm": // Set text matrix
				if ok, err := to.checkOp(op, 6, true); !ok {
					common.Log.Debug("ERROR: Tm err=%v", err)
					return err
				}
				floats, err := core.GetNumbersAsFloat(op.Params)
				if err != nil {
					common.Log.Debug("ERROR: err=%v", err)
					return err
				}
				to.setTextMatrix(floats)
			case "Tr": // Set text rendering mode
				if ok, err := to.checkOp(op, 1, true); !ok {
					common.Log.Debug("ERROR: Tr err=%v", err)
					return err
				}
				mode, ok := core.GetIntVal(op.Params[0])
				if !ok {
					common.Log.Debug("ERROR: Tr op=%s GetIntVal failed", op)
					return core.ErrTypeError
				}
				to.setTextRenderMode(mode)
			case "Ts": // Set text rise
				if ok, err := to.checkOp(op, 1, true); !ok {
					common.Log.Debug("ERROR: Ts err=%v", err)
					return err
				}
				y, err := core.GetNumberAsFloat(op.Params[0])
				if err != nil {
					common.Log.Debug("ERROR: err=%v", err)
					return err
				}
				to.setTextRise(y)
			case "Tw": // Set word spacing
				if ok, err := to.checkOp(op, 1, true); !ok {
					common.Log.Debug("ERROR: err=%v", err)
					return err
				}
				y, err := core.GetNumberAsFloat(op.Params[0])
				if err != nil {
					common.Log.Debug("ERROR: err=%v", err)
					return err

				}
				to.setWordSpacing(y)
			case "Tz": // Set horizontal scaling
				if ok, err := to.checkOp(op, 1, true); !ok {
					common.Log.Debug("ERROR: err=%v", err)
					return err
				}
				y, err := core.GetNumberAsFloat(op.Params[0])
				if err != nil {
					common.Log.Debug("ERROR: err=%v", err)
					return err
				}
				to.setHorizScaling(y)
			}

			return nil
		})

	err = processor.Process(e.resources)
	if err != nil {
		common.Log.Debug("ERROR: Processing: err=%v", err)
	}
	return textList, state.numChars, state.numMisses, err
}

//
// Text operators
//

// moveText "Td" Moves start of text by `tx`,`ty`.
// Move to the start of the next line, offset from the start of the current line by (tx, ty).
// tx and ty are in unscaled text space units.
func (to *textObject) moveText(tx, ty float64) {
	to.moveTo(tx, ty)
}

// moveTextSetLeading "TD" Move text location and set leading.
// Move to the start of the next line, offset from the start of the current line by (tx, ty). As a
// side effect, this operator shall set the leading parameter in the text state. This operator shall
// have the same effect as this code:
//  −ty TL
//  tx ty Td
func (to *textObject) moveTextSetLeading(tx, ty float64) {
	to.State.Tl = -ty
	to.moveTo(tx, ty)
}

// nextLine "T*"" Moves start of text `Line` to next text line
// Move to the start of the next line. This operator has the same effect as the code
//    0 -Tl Td
// where Tl denotes the current leading parameter in the text state. The negative of Tl is used
// here because Tl is the text leading expressed as a positive number. Going to the next line
// entails decreasing the y coordinate. (page 250)
func (to *textObject) nextLine() {
	to.moveTo(0, -to.State.Tl)
}

// setTextMatrix "Tm".
// Set the text matrix, Tm, and the text line matrix, Tlm to the Matrix specified by the 6 numbers
// in `f` (page 250).
func (to *textObject) setTextMatrix(f []float64) {
	if len(f) != 6 {
		common.Log.Debug("ERROR: len(f) != 6 (%d)", len(f))
		return
	}
	a, b, c, d, tx, ty := f[0], f[1], f[2], f[3], f[4], f[5]
	to.Tm = contentstream.NewMatrix(a, b, c, d, tx, ty)
	to.Tlm = to.Tm
}

// showText "Tj". Show a text string.
func (to *textObject) showText(charcodes []byte) error {
	return to.renderText(charcodes)
}

// showTextAdjusted "TJ". Show text with adjustable spacing.
func (to *textObject) showTextAdjusted(args *core.PdfObjectArray) error {
	vertical := false
	for _, o := range args.Elements() {
		switch o.(type) {
		case *core.PdfObjectFloat, *core.PdfObjectInteger:
			x, err := core.GetNumberAsFloat(o)
			if err != nil {
				common.Log.Debug("ERROR: showTextAdjusted. Bad numerical arg. o=%s args=%+v", o, args)
				return err
			}
			dx, dy := -x*0.001*to.State.Tfs, 0.0
			if vertical {
				dy, dx = dx, dy
			}
			td := translationMatrix(Point{X: dx, Y: dy})
			to.Tm = td.Mult(to.Tm)
			common.Log.Trace("showTextAdjusted: dx,dy=%3f,%.3f Tm=%s", dx, dy, to.Tm)
		case *core.PdfObjectString:
			charcodes, ok := core.GetStringBytes(o)
			if !ok {
				common.Log.Trace("showTextAdjusted: Bad string arg. o=%s args=%+v", o, args)
				return core.ErrTypeError
			}
			to.renderText(charcodes)
		default:
			common.Log.Debug("ERROR: showTextAdjusted. Unexpected type (%T) args=%+v", o, args)
			return core.ErrTypeError
		}
	}
	return nil
}

// setTextLeading "TL". Set text leading.
func (to *textObject) setTextLeading(y float64) {
	if to == nil || to.State == nil {
		return
	}
	to.State.Tl = y
}

// setCharSpacing "Tc". Set character spacing.
func (to *textObject) setCharSpacing(x float64) {
	if to == nil {
		return
	}
	to.State.Tc = x
}

// setFont "Tf". Set font.
func (to *textObject) setFont(name string, size float64) error {
	if to == nil {
		return nil
	}
	font, err := to.getFont(name)
	if err == nil {
		to.State.Tf = font
		if len(*to.fontStack) == 0 {
			to.fontStack.push(font)
		} else {
			(*to.fontStack)[len(*to.fontStack)-1] = font
		}
	} else if err == model.ErrFontNotSupported {
		// XXX: Do we need to handle this case in a special way?
		return err
	} else {
		return err
	}
	to.State.Tfs = size
	return nil
}

// setTextRenderMode "Tr". Set text rendering mode.
func (to *textObject) setTextRenderMode(mode int) {
	if to == nil {
		return
	}
	to.State.Tmode = RenderMode(mode)
}

// setTextRise "Ts". Set text rise.
func (to *textObject) setTextRise(y float64) {
	if to == nil {
		return
	}
	to.State.Trise = y
}

// setWordSpacing "Tw". Set word spacing.
func (to *textObject) setWordSpacing(y float64) {
	if to == nil {
		return
	}
	to.State.Tw = y
}

// setHorizScaling "Tz". Set horizontal scaling.
func (to *textObject) setHorizScaling(y float64) {
	if to == nil {
		return
	}
	to.State.Th = y
}

// floatParam returns the single float parameter of operator `op`, or an error if it doesn't have
// a single float parameter or we aren't in a text stream.
func floatParam(op *contentstream.ContentStreamOperation) (float64, error) {
	if len(op.Params) != 1 {
		err := errors.New("incorrect parameter count")
		common.Log.Debug("ERROR: %#q should have %d input params, got %d %+v",
			op.Operand, 1, len(op.Params), op.Params)
		return 0.0, err
	}
	return core.GetNumberAsFloat(op.Params[0])
}

// checkOp returns true if we are in a text stream and `op` has `numParams` params.
// If `hard` is true and the number of params don't match, an error is returned.
func (to *textObject) checkOp(op *contentstream.ContentStreamOperation, numParams int,
	hard bool) (ok bool, err error) {
	if to == nil {
		var params []core.PdfObject
		if numParams > 0 {
			params = op.Params
			if len(params) > numParams {
				params = params[:numParams]
			}
		}
		common.Log.Debug("%#q operand outside text. params=%+v", op.Operand, params)
	}
	if numParams >= 0 {
		if len(op.Params) != numParams {
			if hard {
				err = errors.New("incorrect parameter count")
			}
			common.Log.Debug("ERROR: %#q should have %d input params, got %d %+v",
				op.Operand, numParams, len(op.Params), op.Params)
			return false, err
		}
	}
	return true, nil
}

// fontStacker is the PDF font stack implementation.
type fontStacker []*model.PdfFont

// String returns a string describing the current state of the font stack.
func (fontStack *fontStacker) String() string {
	parts := []string{"---- font stack"}
	for i, font := range *fontStack {
		s := "<nil>"
		if font != nil {
			s = font.String()
		}
		parts = append(parts, fmt.Sprintf("\t%2d: %s", i, s))
	}
	return strings.Join(parts, "\n")
}

// push pushes `font` onto the font stack.
func (fontStack *fontStacker) push(font *model.PdfFont) {
	*fontStack = append(*fontStack, font)
}

// pop pops and returns the element on the top of the font stack if there is one or nil if there isn't.
func (fontStack *fontStacker) pop() *model.PdfFont {
	if fontStack.empty() {
		return nil
	}
	font := (*fontStack)[len(*fontStack)-1]
	*fontStack = (*fontStack)[:len(*fontStack)-1]
	return font
}

// peek returns the element on the top of the font stack if there is one or nil if there isn't.
func (fontStack *fontStacker) peek() *model.PdfFont {
	if fontStack.empty() {
		return nil
	}
	return (*fontStack)[len(*fontStack)-1]
}

// get returns the `idx`'th element of the font stack if there is one or nil if there isn't.
//  idx = 0: bottom of font stack
//  idx = len(fontstack) - 1: top of font stack
//  idx = -n is same as dx = len(fontstack) - n, so fontstack.get(-1) is same as fontstack.peek()
func (fontStack *fontStacker) get(idx int) *model.PdfFont {
	if idx < 0 {
		idx += fontStack.size()
	}
	if idx < 0 || idx > fontStack.size()-1 {
		return nil
	}
	return (*fontStack)[idx]
}

// empty returns true if the font stack is empty.
func (fontStack *fontStacker) empty() bool {
	return len(*fontStack) == 0
}

// size returns the number of elements in the font stack.
func (fontStack *fontStacker) size() int {
	return len(*fontStack)
}

// 9.3 Text State Parameters and Operators (page 243)
// Some of these parameters are expressed in unscaled text space units. This means that they shall
// be specified in a coordinate system that shall be defined by the text matrix, Tm but shall not be
// scaled by the font size parameter, Tfs.

// textState represents the text state.
type textState struct {
	Tc    float64        // Character spacing. Unscaled text space units.
	Tw    float64        // Word spacing. Unscaled text space units.
	Th    float64        // Horizontal scaling.
	Tl    float64        // Leading. Unscaled text space units. Used by TD,T*,'," see Table 108.
	Tfs   float64        // Text font size.
	Tmode RenderMode     // Text rendering mode.
	Trise float64        // Text rise. Unscaled text space units. Set by Ts.
	Tf    *model.PdfFont // Text font.
	// For debugging
	numChars  int
	numMisses int
}

// 9.4.1 General (page 248)
// A PDF text object consists of operators that may show text strings, move the text position, and
// set text state and certain other parameters. In addition, two parameters may be specified only
// within a text object and shall not persist from one text object to the next:
//   • Tm, the text matrix
//   • Tlm, the text line matrix
//
// Text space is converted to device space by this transform (page 252)
// Trm is the text rendering matrix
//        | Tfs x Th   0      0 |
// Trm  = | 0         Tfs     0 | × Tm × CTM
//        | 0         Trise   1 |
// This corresponds to the following code in renderText()
//  trm := stateMatrix.Mult(to.Tm).Mult(to.gs.CTM))

// textObject represents a PDF text object.
type textObject struct {
	e         *Extractor
	gs        contentstream.GraphicsState
	fontStack *fontStacker
	State     *textState
	Tm        contentstream.Matrix // Text matrix. For the character pointer.
	Tlm       contentstream.Matrix // Text line matrix. For the start of line pointer.
	Texts     []XYText             // Text gets written here.
}

// newTextState returns a default textState.
func newTextState() textState {
	return textState{
		Th:    100,
		Tmode: RenderModeFill,
	}
}

// newTextObject returns a default textObject.
func newTextObject(e *Extractor, gs contentstream.GraphicsState, state *textState,
	fontStack *fontStacker) *textObject {
	return &textObject{
		e:         e,
		gs:        gs,
		fontStack: fontStack,
		State:     state,
		Tm:        contentstream.IdentityMatrix(),
		Tlm:       contentstream.IdentityMatrix(),
	}
}

// renderText processes and renders byte array `data` for extraction purposes.
func (to *textObject) renderText(data []byte) error {
	font := to.getCurrentFont()

	charcodes := font.BytesToCharcodes(data)

	runes, numChars, numMisses := font.CharcodesToUnicode(charcodes)
	if numMisses > 0 {
		common.Log.Debug("renderText: numChars=%d numMisses=%d", numChars, numMisses)
	}

	to.State.numChars += numChars
	to.State.numMisses += numMisses

	state := to.State
	tfs := state.Tfs
	th := state.Th / 100.0
	spaceMetrics, err := font.GetRuneCharMetrics(' ')
	if err != nil {
		spaceMetrics, _ = model.DefaultFont().GetRuneCharMetrics(' ')
	}
	spaceWidth := spaceMetrics.Wx * glyphTextRatio
	common.Log.Trace("spaceWidth=%.2f text=%q font=%s fontSize=%.1f", spaceWidth, runes, font, tfs)

	stateMatrix := contentstream.NewMatrix(
		tfs*th, 0,
		0, tfs,
		0, state.Trise)

	common.Log.Trace("renderText: %d codes=%+v runes=%q", len(charcodes), charcodes, runes)

	for i, r := range runes {
<<<<<<< HEAD
=======

		// XXX(peterwilliams97) Need to find and fix cases where this happens.
		if r == "\x00" {
			continue
		}

>>>>>>> 6529b42a
		code := charcodes[i]
		// The location of the text on the page in device coordinates is given by trm, the text
		// rendering matrix.
		trm := stateMatrix.Mult(to.Tm).Mult(to.gs.CTM)

		// calculate the text location displacement due to writing `r`. We will use this to update
		// to.Tm

		// w is the unscaled movement at the end of a word.
		w := 0.0
		if r == " " {
			w = state.Tw
		}

		m, ok := font.GetCharMetrics(code)
		if !ok {
			common.Log.Debug("ERROR: No metric for code=%d r=0x%04x=%+q %s", code, r, r, font)
			return errors.New("no char metrics")
		}

		// c is the character size in unscaled text units.
		c := Point{X: m.Wx * glyphTextRatio, Y: m.Wy * glyphTextRatio}

		// t0 is the end of this character.
		// t is the displacement of the text cursor when the character is rendered.
		t0 := Point{X: (c.X*tfs + w) * th}
		t := Point{X: (c.X*tfs + state.Tc + w) * th}

		// td, td0 are t, t0 in matrix form.
		// td0 is where this character ends. td is where the next character starts.
		td0 := translationMatrix(t0)
		td := translationMatrix(t)

		common.Log.Trace("\"%s\" stateMatrix=%s CTM=%s Tm=%s", r, stateMatrix, to.gs.CTM, to.Tm)
		common.Log.Trace("tfs=%.3f th=%.3f Tc=%.3f w=%.3f (Tw=%.3f)", tfs, th, state.Tc, w, state.Tw)
		common.Log.Trace("m=%s c=%+v t0=%+v td0=%s trm0=%s", m, c, t0, td0, td0.Mult(to.Tm).Mult(to.gs.CTM))

		xyt := to.newXYText(
			string(r),
			trm,
			translation(td0.Mult(to.Tm).Mult(to.gs.CTM)),
			1.0*trm.ScalingFactorY(),
			spaceWidth*trm.ScalingFactorX())
		common.Log.Trace("i=%d code=%d xyt=%s trm=%s", i, code, xyt, trm)
		to.Texts = append(to.Texts, xyt)

		// update the text matrix by the displacement of the text location.
		to.Tm = td.Mult(to.Tm)
		common.Log.Trace("to.Tm=%s", to.Tm)
	}

	return nil
}

// glyphTextRatio converts Glyph metrics units to unscaled text space units.
const glyphTextRatio = 1.0 / 1000.0

// translation returns the translation part of `m`.
func translation(m contentstream.Matrix) Point {
	tx, ty := m.Translation()
	return Point{tx, ty}
}

// translationMatrix returns a matrix that translates by `p`.
func translationMatrix(p Point) contentstream.Matrix {
	return contentstream.TranslationMatrix(p.X, p.Y)
}

// moveTo moves the start of line pointer by `tx`,`ty` and sets the text pointer to the
// start of line pointer.
// Move to the start of the next line, offset from the start of the current line by (tx, ty).
// `tx` and `ty` are in unscaled text space units.
func (to *textObject) moveTo(tx, ty float64) {
	to.Tlm = contentstream.NewMatrix(1, 0, 0, 1, tx, ty).Mult(to.Tlm)
	to.Tm = to.Tlm
}

// XYText represents text drawn on a page and its position in device coordinates.
// All dimensions are in device coordinates.
type XYText struct {
	Text          string  // The text.
	Orient        int     // The text orientation.
	OrientedStart Point   // Left of text in orientation where text is horizontal.
	OrientedEnd   Point   // Right of text in orientation where text is horizontal.
	Height        float64 // Text height.
	SpaceWidth    float64 // Best guess at the width of a space in the font the text was rendered with.
	count         int64   // To help with reading debug logs.
}

// newXYText returns an XYText for text `text` rendered with text rendering matrix `trm` and end
// of character device coordinates `end`. `spaceWidth` is our best guess at the width of a space in
// the font the text is rendered in device coordinates.
func (to *textObject) newXYText(text string, trm contentstream.Matrix, end Point,
	height, spaceWidth float64) XYText {
	to.e.textCount++
	theta := trm.Angle()
	if theta%180 == 0 {
		height = trm.ScalingFactorY()
	} else {
		height = trm.ScalingFactorX()
	}

	return XYText{
		Text:          text,
		Orient:        theta,
		OrientedStart: translation(trm).Rotate(theta),
		OrientedEnd:   end.Rotate(theta),
		Height:        height,
		SpaceWidth:    spaceWidth,
		count:         to.e.textCount,
	}
}

// String returns a string describing `t`.
func (t XYText) String() string {
<<<<<<< HEAD
	return fmt.Sprintf("XYText{%s  %.1f |%d| [%.3f,%.3f] %q}",
		t.Trm.String(), t.Width(), t.Orient, t.OrientedStart.X, t.OrientedStart.Y,
		truncate(t.Text, 100))
=======
	return fmt.Sprintf("XYText{@%03d [%.3f,%.3f] %.1f %d° %q}",
		t.count, t.OrientedStart.X, t.OrientedStart.Y, t.Width(), t.Orient, truncate(t.Text, 100))
>>>>>>> 6529b42a
}

// Width returns the width of `t`.Text in the text direction.
func (t XYText) Width() float64 {
	return math.Abs(t.OrientedStart.X - t.OrientedEnd.X)
}

// TextList is a list of texts and their positions on a PDF page.
type TextList []XYText

// Length returns the number of elements in `tl`.
func (tl TextList) Length() int {
	return len(tl)
}

// height returns the max height of the elements in `tl`.
func (tl TextList) height() float64 {
	fontHeight := 0.0
	for _, t := range tl {
		if t.Height > fontHeight {
			fontHeight = t.Height
		}
	}
	return fontHeight
}

// ToText returns the contents of `tl` as a single string.
func (tl TextList) ToText() string {
	tl.printTexts("ToText: before sorting")

	tl.SortPosition()

	lines := tl.toLines()
	texts := make([]string, 0, len(lines))
	for _, l := range lines {
		texts = append(texts, l.Text)
	}
	return strings.Join(texts, "\n")
}

// SortPosition sorts a text list by its elements' position on a page.
// Sorting is by orientation then top to bottom, left to right when page is orientated so that text
// is horizontal.
func (tl *TextList) SortPosition() {
	fontHeight := tl.height()
	// We sort with a y tolerance to allow for subscripts, diacritics etc.
	tol := min(fontHeight*0.2, 5.0)
	common.Log.Trace("SortPosition: fontHeight=%.1f tol=%.1f", fontHeight, tol)
	sort.SliceStable(*tl, func(i, j int) bool {
		ti, tj := (*tl)[i], (*tl)[j]
		if ti.Orient != tj.Orient {
			return ti.Orient < tj.Orient
		}
		if math.Abs(ti.OrientedStart.Y-tj.OrientedStart.Y) > tol {
			return ti.OrientedStart.Y > tj.OrientedStart.Y
		}
		return ti.OrientedStart.X < tj.OrientedStart.X
	})
}

// Line represents a line of text on a page.
type Line struct {
	Y     float64   // y position of line.
	Dx    []float64 // x distance between successive words in line.
	Text  string    // text in the line.
	Words []string  // words in the line.
}

// toLines returns the text and positions in `tl` as a slice of Line.
// NOTE: Caller must sort the text list top-to-bottom, left-to-write (for orientation adjusted so
// that text is horizontal) before calling this function.
func (tl TextList) toLines() []Line {
<<<<<<< HEAD
	tlOrient := make(map[int]TextList, len(tl))
	for _, t := range tl {
		tlOrient[t.Orient] = append(tlOrient[t.Orient], t)
	}
	lines := make([]Line, 0, 4)
	for _, o := range []int{0, 90, 180, 270} {
=======
	// We divide `tl` into slices which contain texts with the same orientation, extract the lines
	// for each orientation then return the concatention of these lines sorted by orientation.
	tlOrient := map[int]TextList{}
	for _, t := range tl {
		tlOrient[t.Orient] = append(tlOrient[t.Orient], t)
	}
	lines := []Line{}
	for _, o := range orientKeys(tlOrient) {
>>>>>>> 6529b42a
		lines = append(lines, tlOrient[o].toLinesOrient()...)
	}
	return lines
}

// toLinesOrient returns the text and positions in `tl` as a slice of Line.
// NOTE: This function only works on text lists where all text is the same orientation so it should
// only be called from toLines.
// Caller must sort the text list top-to-bottom, left-to-write (for orientation adjusted so
// that text is horizontal) before calling this function.
func (tl TextList) toLinesOrient() []Line {
	tl.printTexts("toLines: before")
	if len(tl) == 0 {
		return []Line{}
	}
	var lines []Line
	var words []string
	var x []float64
	y := tl[0].OrientedStart.Y

	scanning := false

<<<<<<< HEAD
	averageCharWidth := exponAve{}
	wordSpacing := exponAve{}
	lastEndX := 0.0 // tl[i-1].End.X
=======
	averageCharWidth := ExponAve{}
	wordSpacing := ExponAve{}
	lastEndX := 0.0 // lastEndX is tl[i-1].OrientedEnd.X
>>>>>>> 6529b42a

	for _, t := range tl {
		if t.OrientedStart.Y < y {
			if len(words) > 0 {
				line := newLine(y, x, words)
				if averageCharWidth.running {
					line = combineDiacritics(line, averageCharWidth.ave)
					line = removeDuplicates(line, averageCharWidth.ave)
				}
				lines = append(lines, line)
			}
			words = []string{}
			x = []float64{}
			y = t.OrientedStart.Y
			scanning = false
		}

		// Detect text movements that represent spaces on the printed page.
		// We use a heuristic from PdfBox: If the next character starts to the right of where a
		// character after a space at "normal spacing" would start, then there is a space before it.
		// The tricky thing to guess here is the width of a space at normal spacing.
		// We follow PdfBox and use min(deltaSpace, deltaCharWidth).
		deltaSpace := 0.0
		if t.SpaceWidth == 0 {
			deltaSpace = math.MaxFloat64
		} else {
			wordSpacing.update(t.SpaceWidth)
			deltaSpace = wordSpacing.ave * 0.5
		}
		averageCharWidth.update(t.Width())
		deltaCharWidth := averageCharWidth.ave * 0.3

		isSpace := false
		nextWordX := lastEndX + minFloat(deltaSpace, deltaCharWidth)
		if scanning && t.Text != " " {
			isSpace = nextWordX < t.OrientedStart.X
		}
		common.Log.Trace("t=%s", t)
		common.Log.Trace("width=%.2f delta=%.2f deltaSpace=%.2g deltaCharWidth=%.2g",
			t.Width(), minFloat(deltaSpace, deltaCharWidth), deltaSpace, deltaCharWidth)
		common.Log.Trace("%+q [%.1f, %.1f] lastEndX=%.2f nextWordX=%.2f (%.2f) isSpace=%t",
			t.Text, t.OrientedStart.X, t.OrientedStart.Y, lastEndX, nextWordX,
			nextWordX-t.OrientedStart.X, isSpace)

		if isSpace {
			words = append(words, " ")
			x = append(x, (lastEndX+t.OrientedStart.X)*0.5)
		}

		// Add the text to the line.
		lastEndX = t.OrientedEnd.X
		words = append(words, t.Text)
		x = append(x, t.OrientedStart.X)
		scanning = true
		common.Log.Trace("lastEndX=%.2f", lastEndX)
	}
	if len(words) > 0 {
		line := newLine(y, x, words)
		if averageCharWidth.running {
			line = removeDuplicates(line, averageCharWidth.ave)
		}
		lines = append(lines, line)
	}
	return lines
}

<<<<<<< HEAD
// exponAve implements an exponential average.
type exponAve struct {
=======
// orientKeys returns the keys of `tlOrient` as a sorted slice.
func orientKeys(tlOrient map[int]TextList) []int {
	keys := []int{}
	for k := range tlOrient {
		keys = append(keys, k)
	}
	sort.Ints(keys)
	return keys
}

// min returns the lesser of `a` and `b`.
func min(a, b float64) float64 {
	if a < b {
		return a
	}
	return b
}

// ExponAve implements an exponential average.
type ExponAve struct {
>>>>>>> 6529b42a
	ave     float64 // Current average value.
	running bool    // Has `ave` been set?
}

// update updates the exponential average `exp.ave` and returns it
func (exp *exponAve) update(x float64) float64 {
	if !exp.running {
		exp.ave = x
		exp.running = true
	} else {
		exp.ave = (exp.ave + x) * 0.5
	}
	return exp.ave
}

const isDebug = false

// printTexts is a debugging function.
// TODO(peterwilliams97) Remove this.
func (tl *TextList) printTexts(message string) {
	if !isDebug {
		return
	}

	_, file, line, ok := runtime.Caller(1)
	if !ok {
		file = "???"
		line = 0
	} else {
		file = filepath.Base(file)
	}
	prefix := fmt.Sprintf("[%s:%d]", file, line)

	common.Log.Debug("=====================================")
	common.Log.Debug("printTexts %s %s", prefix, message)
	common.Log.Debug("%d texts", len(*tl))
	parts := []string{}
	for i, t := range *tl {
		fmt.Printf("%5d: %s\n", i, t.String())
		parts = append(parts, t.Text)
	}
	common.Log.Debug("~~~~~~~~~~~~~~~~~~~~~~~~~~~~~~~~~~~~~")
	fmt.Printf("%s\n", strings.Join(parts, ""))
	common.Log.Debug("^^^^^^^^^^^^^^^^^^^^^^^^^^^^^^^^^^^^^")
}

// newLine returns the Line representation of strings `words` with y coordinate `y` and x
// coordinates `x`.
func newLine(y float64, x []float64, words []string) Line {
	dx := make([]float64, 0, len(x))
	for i := 1; i < len(x); i++ {
		dx = append(dx, x[i]-x[i-1])
	}
	return Line{Y: y, Dx: dx, Text: strings.Join(words, ""), Words: words}
}

// removeDuplicates returns `line` with duplicate characters removed. `charWidth` is the average
// character width for the line.
func removeDuplicates(line Line, charWidth float64) Line {
	if len(line.Dx) == 0 {
		return line
	}

	tol := charWidth * 0.3
	words := []string{line.Words[0]}
	dxList := []float64{}

	w0 := line.Words[0]
	for i, dx := range line.Dx {
		w := line.Words[i+1]
		if w != w0 || dx > tol {
			words = append(words, w)
			dxList = append(dxList, dx)
		}
		w0 = w
	}
	return Line{Y: line.Y, Dx: dxList, Text: strings.Join(words, ""), Words: words}
}

// combineDiacritics returns `line` with diacritics close to characters combined with the characters.
// `charWidth` is the average character width for the line.
// We have to do this because PDF can render diacritics separately to the characters they attach to
// in extracted text.
func combineDiacritics(line Line, charWidth float64) Line {
	if len(line.Dx) == 0 {
		return line
	}

	tol := charWidth * 0.2
	common.Log.Trace("combineDiacritics: charWidth=%.2f tol=%.2f", charWidth, tol)

	words := []string{}
	dxList := []float64{}
	w := line.Words[0]
	w, c := countDiacritic(w)
	delta := 0.0
	dx0 := 0.0
	parts := []string{w}
	numChars := c

	for i := 0; i < len(line.Dx); i++ {
		w = line.Words[i+1]
		w, c := countDiacritic(w)
		dx := line.Dx[i]
		if numChars+c <= 1 && delta+dx <= tol {
			if len(parts) == 0 {
				dx0 = dx
			} else {
				delta += dx
			}
			parts = append(parts, w)
			numChars += c
		} else {
			if len(parts) > 0 {
				if len(words) > 0 {
					dxList = append(dxList, dx0)
				}
				words = append(words, combine(parts))
			}
			parts = []string{w}
			numChars = c
			dx0 = dx
			delta = 0.0
		}
	}
	if len(parts) > 0 {
		if len(words) > 0 {
			dxList = append(dxList, dx0)
		}
		words = append(words, combine(parts))
	}

	if len(words) != len(dxList)+1 {
		common.Log.Error("Inconsistent: \nwords=%d %q\ndxList=%d %.2f",
			len(words), words, len(dxList), dxList)
		return line
	}
	return Line{Y: line.Y, Dx: dxList, Text: strings.Join(words, ""), Words: words}
}

// combine combines any diacritics in `parts` with the single non-diacritic character in `parts`.
func combine(parts []string) string {
	if len(parts) == 1 {
		// Must be a non-diacritic.
		return parts[0]
	}

	// We need to put the diacritics before the non-diacritic for NFKC normalization to work.
	diacritic := map[string]bool{}
	for _, w := range parts {
		r := []rune(w)[0]
		diacritic[w] = unicode.Is(unicode.Mn, r) || unicode.Is(unicode.Sk, r)
	}
	sort.SliceStable(parts, func(i, j int) bool { return !diacritic[parts[i]] && diacritic[parts[j]] })

	// Construct the NFKC-normalized concatenation of the diacritics and the non-diacritic.
	for i, w := range parts {
		parts[i] = strings.TrimSpace(norm.NFKC.String(w))
	}
	return strings.Join(parts, "")
}

// countDiacritic returns the combining diacritic version of `w` (usually itself) and the number of
// non-diacritics in `w` (0 or 1)
func countDiacritic(w string) (string, int) {
	runes := []rune(w)
	if len(runes) != 1 {
		return w, 1
	}
	r := runes[0]
	c := 1
	if unicode.Is(unicode.Mn, r) || unicode.Is(unicode.Sk, r) {
		c = 0
	}
	if w2, ok := diacritics[r]; ok {
		c = 0
		w = w2
	}
	return w, c
}

// diacritics is a map of diacritic characters that are not classified as unicode.Mn or unicode.Sk
// and the corresponding unicode.Mn or unicode.Sk characters. This map was copied from PdfBox.
var diacritics = map[rune]string{
	0x0060: "\u0300",
	0x02CB: "\u0300",
	0x0027: "\u0301",
	0x02B9: "\u0301",
	0x02CA: "\u0301",
	0x005e: "\u0302",
	0x02C6: "\u0302",
	0x007E: "\u0303",
	0x02C9: "\u0304",
	0x00B0: "\u030A",
	0x02BA: "\u030B",
	0x02C7: "\u030C",
	0x02C8: "\u030D",
	0x0022: "\u030E",
	0x02BB: "\u0312",
	0x02BC: "\u0313",
	0x0486: "\u0313",
	0x055A: "\u0313",
	0x02BD: "\u0314",
	0x0485: "\u0314",
	0x0559: "\u0314",
	0x02D4: "\u031D",
	0x02D5: "\u031E",
	0x02D6: "\u031F",
	0x02D7: "\u0320",
	0x02B2: "\u0321",
	0x02CC: "\u0329",
	0x02B7: "\u032B",
	0x02CD: "\u0331",
	0x005F: "\u0332",
	0x204E: "\u0359",
}

// getCurrentFont returns the font on top of the font stack, or DefaultFont if the font stack is
// empty.
func (to *textObject) getCurrentFont() *model.PdfFont {
	if to.fontStack.empty() {
		common.Log.Debug("ERROR: No font defined. Using default.")
		return model.DefaultFont()
	}
	return to.fontStack.peek()
}

// getFont returns the font named `name` if it exists in the page's resources or an error if it
// doesn't. It caches the returned fonts.
func (to *textObject) getFont(name string) (*model.PdfFont, error) {
	if to.e.fontCache != nil {
		to.e.accessCount++
		entry, ok := to.e.fontCache[name]
		if ok {
			entry.access = to.e.accessCount
			return entry.font, nil
		}
	}

	// Font not in cache. Load it.
	font, err := to.getFontDirect(name)
	if err != nil {
		return nil, err
	}

	if to.e.fontCache != nil {
		entry := fontEntry{font, to.e.accessCount}

		// Eject a victim if the cache is full.
		if len(to.e.fontCache) >= maxFontCache {
			names := []string{}
			for name := range to.e.fontCache {
				names = append(names, name)
			}
			sort.Slice(names, func(i, j int) bool {
				return to.e.fontCache[names[i]].access < to.e.fontCache[names[j]].access
			})
			delete(to.e.fontCache, names[0])
		}
		to.e.fontCache[name] = entry
	}

	return font, nil
}

// fontEntry is a entry in the font cache.
type fontEntry struct {
	font   *model.PdfFont // The font being cached.
	access int64          // Last access. Used to determine LRU cache victims.
}

// maxFontCache is the maximum number of PdfFont's in fontCache.
const maxFontCache = 10

// getFontDirect returns the font named `name` if it exists in the page's resources or an error if
// it doesn't. Accesses page resources directly (not cached).
func (to *textObject) getFontDirect(name string) (*model.PdfFont, error) {
	fontObj, err := to.getFontDict(name)
	if err != nil {
		return nil, err
	}
	font, err := model.NewPdfFontFromPdfObject(fontObj)
	if err != nil {
		common.Log.Debug("getFontDirect: NewPdfFontFromPdfObject failed. name=%#q err=%v", name, err)
	}
	return font, err
}

// getFontDict returns the font dict with key `name` if it exists in the page's Font resources or
// an error if it doesn't.
func (to *textObject) getFontDict(name string) (fontObj core.PdfObject, err error) {
	resources := to.e.resources
	if resources == nil {
		common.Log.Debug("getFontDict. No resources. name=%#q", name)
		return nil, nil
	}
	fontObj, found := resources.GetFontByName(core.PdfObjectName(name))
	if !found {
		common.Log.Debug("ERROR: getFontDict: Font not found: name=%#q", name)
		return nil, errors.New("font not in resources")
	}
	return fontObj, nil
}<|MERGE_RESOLUTION|>--- conflicted
+++ resolved
@@ -632,15 +632,11 @@
 	common.Log.Trace("renderText: %d codes=%+v runes=%q", len(charcodes), charcodes, runes)
 
 	for i, r := range runes {
-<<<<<<< HEAD
-=======
-
 		// XXX(peterwilliams97) Need to find and fix cases where this happens.
 		if r == "\x00" {
 			continue
 		}
 
->>>>>>> 6529b42a
 		code := charcodes[i]
 		// The location of the text on the page in device coordinates is given by trm, the text
 		// rendering matrix.
@@ -756,14 +752,8 @@
 
 // String returns a string describing `t`.
 func (t XYText) String() string {
-<<<<<<< HEAD
-	return fmt.Sprintf("XYText{%s  %.1f |%d| [%.3f,%.3f] %q}",
-		t.Trm.String(), t.Width(), t.Orient, t.OrientedStart.X, t.OrientedStart.Y,
-		truncate(t.Text, 100))
-=======
 	return fmt.Sprintf("XYText{@%03d [%.3f,%.3f] %.1f %d° %q}",
 		t.count, t.OrientedStart.X, t.OrientedStart.Y, t.Width(), t.Orient, truncate(t.Text, 100))
->>>>>>> 6529b42a
 }
 
 // Width returns the width of `t`.Text in the text direction.
@@ -836,23 +826,14 @@
 // NOTE: Caller must sort the text list top-to-bottom, left-to-write (for orientation adjusted so
 // that text is horizontal) before calling this function.
 func (tl TextList) toLines() []Line {
-<<<<<<< HEAD
+	// We divide `tl` into slices which contain texts with the same orientation, extract the lines
+	// for each orientation then return the concatention of these lines sorted by orientation.
 	tlOrient := make(map[int]TextList, len(tl))
 	for _, t := range tl {
 		tlOrient[t.Orient] = append(tlOrient[t.Orient], t)
 	}
-	lines := make([]Line, 0, 4)
-	for _, o := range []int{0, 90, 180, 270} {
-=======
-	// We divide `tl` into slices which contain texts with the same orientation, extract the lines
-	// for each orientation then return the concatention of these lines sorted by orientation.
-	tlOrient := map[int]TextList{}
-	for _, t := range tl {
-		tlOrient[t.Orient] = append(tlOrient[t.Orient], t)
-	}
-	lines := []Line{}
+	var lines []Line
 	for _, o := range orientKeys(tlOrient) {
->>>>>>> 6529b42a
 		lines = append(lines, tlOrient[o].toLinesOrient()...)
 	}
 	return lines
@@ -875,15 +856,9 @@
 
 	scanning := false
 
-<<<<<<< HEAD
 	averageCharWidth := exponAve{}
 	wordSpacing := exponAve{}
-	lastEndX := 0.0 // tl[i-1].End.X
-=======
-	averageCharWidth := ExponAve{}
-	wordSpacing := ExponAve{}
 	lastEndX := 0.0 // lastEndX is tl[i-1].OrientedEnd.X
->>>>>>> 6529b42a
 
 	for _, t := range tl {
 		if t.OrientedStart.Y < y {
@@ -950,10 +925,6 @@
 	return lines
 }
 
-<<<<<<< HEAD
-// exponAve implements an exponential average.
-type exponAve struct {
-=======
 // orientKeys returns the keys of `tlOrient` as a sorted slice.
 func orientKeys(tlOrient map[int]TextList) []int {
 	keys := []int{}
@@ -972,9 +943,8 @@
 	return b
 }
 
-// ExponAve implements an exponential average.
-type ExponAve struct {
->>>>>>> 6529b42a
+// exponAve implements an exponential average.
+type exponAve struct {
 	ave     float64 // Current average value.
 	running bool    // Has `ave` been set?
 }
