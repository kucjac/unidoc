--- conflicted
+++ resolved
@@ -17,9 +17,8 @@
 // Decodes the stream.
 // Supports FlateDecode, ASCIIHexDecode.
 func (this *PdfParser) decodeStream(obj *PdfObjectStream) ([]byte, error) {
-<<<<<<< HEAD
-	log.Debug("Decode stream")
-	log.Debug("filter %s", (*obj).PdfObjectDictionary)
+	common.Log.Debug("Decode stream")
+	common.Log.Debug("filter %s", (*obj).PdfObjectDictionary)
 
 	filterObj, hasFilter := (*(obj.PdfObjectDictionary))["Filter"]
 	if !hasFilter {
@@ -31,12 +30,7 @@
 	if !ok {
 		return nil, fmt.Errorf("Filter not a Name object")
 	}
-=======
-	common.Log.Debug("Decode stream")
-
-	common.Log.Debug("filter %s", (*obj).PdfObjectDictionary)
-	method := (*(obj.PdfObjectDictionary))["Filter"].(*PdfObjectName)
->>>>>>> f2fb3337
+
 	if *method == "FlateDecode" {
 		// Refactor to a separate function.
 		// Revamp this support to handle TIFF predictor (2).
